--- conflicted
+++ resolved
@@ -177,12 +177,7 @@
   friend class MeshRefinement;
   friend class HydroSourceTerms;
   friend class Hydro;
-<<<<<<< HEAD
   friend class FFTDriver;
-=======
-  friend class AthenaFFT;
-  friend class Gravity;
->>>>>>> c2744fe4
 #ifdef HDF5OUTPUT
   friend class ATHDF5Output;
 #endif
