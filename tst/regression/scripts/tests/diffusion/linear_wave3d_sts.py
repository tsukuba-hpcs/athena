--- conflicted
+++ resolved
@@ -4,20 +4,15 @@
 
 # Modules
 # (needed for global variables modified in run_tests.py, even w/o athena.run(), etc.)
-<<<<<<< HEAD
 import scripts.utils.athena as athena  # noqa
 import scripts.tests.diffusion.linear_wave3d as linear_wave3d
 
 linear_wave3d.method = 'STS'
-=======
-import scripts.utils.athena as athena # noqa
-import scripts.tests.diffusion.linear_wave3d as linear_wave3d
+# Override analyze() paramaters from non-STS diffusion module
+# linear_wave3d.error_rel_tols = [0.22, 0.05]
 
-# Override analyze() paramaters from non-STS diffusion module
-linear_wave3d.error_rel_tols = [0.22, 0.05]
 # lower bound on convergence rate at final (Nx1=64) asymptotic convergence regime
 linear_wave3d.rate_tols = [1.0]
->>>>>>> cabc8272
 
 
 def prepare(*args, **kwargs):
